import { 
  Controller, 
  Get, 
  Post, 
  Put, 
  Delete, 
  Param, 
  ParseIntPipe, 
  Query, 
  Body, 
  HttpCode, 
  HttpStatus,
  UseGuards,
  BadRequestException,
  ParseIntPipe as QueryParseIntPipe,
  Request
} from '@nestjs/common';
import { ApiTags, ApiOperation, ApiResponse, ApiParam, ApiQuery, ApiBody } from '@nestjs/swagger';
import { EmployeeService } from './employee.service';
import { CreateHrRequestDto } from './dto/create-hr-request.dto';
import { HrActionDto } from './dto/hr-action.dto';
import { RequestPriority, RequestStatus } from '@prisma/client';
import { JwtAuthGuard } from '../../auth/guards/jwt-auth.guard';
import { DepartmentsGuard } from '../../../common/guards/departments.guard';
import { Departments } from '../../../common/decorators/departments.decorator';

<<<<<<< HEAD
interface AuthenticatedRequest {
  user: {
    id: number;
    type: 'admin' | 'employee';
    role?: string;
    email?: string;
    department?: string;
    departmentId?: number;
  };
}

=======
@ApiTags('Communication Employee')
>>>>>>> 3afc8037
@Controller('communication/employee')
@UseGuards(JwtAuthGuard, DepartmentsGuard)
export class EmployeeController {
  constructor(private readonly employeeService: EmployeeService) {}

  @Get('hr-requests')
  @Departments('HR', 'Admin')
  @ApiOperation({ summary: 'Get all HR requests', description: 'Accessible by HR and Admin departments.' })
  @ApiResponse({ status: 200, description: 'List of all HR requests retrieved successfully.' })
  async getAllHrRequests() {
    return this.employeeService.getAllHrRequests();
  }

  @Get('hr-requests/my-requests')
<<<<<<< HEAD
  @Departments('HR', 'Admin', 'Development', 'Marketing', 'Sales', 'Production', 'Accounts')
=======
  @Departments('HR', 'Admin', 'Development', 'Marketing', 'Sales', 'Production')
  @ApiOperation({ summary: 'Get HR requests by employee', description: 'Returns all HR requests raised by a specific employee.' })
  @ApiQuery({ name: 'employeeId', type: Number, required: true, description: 'Employee ID to fetch HR requests for.' })
  @ApiResponse({ status: 200, description: 'Employee-specific HR requests retrieved successfully.' })
>>>>>>> 3afc8037
  async getMyHrRequests(@Query('employeeId', QueryParseIntPipe) employeeId: number) {
    return this.employeeService.getHrRequestsByEmployee(employeeId);
  }

  @Get('hr-requests/:id')
  @Departments('HR', 'Admin')
  @ApiOperation({ summary: 'Get HR request by ID', description: 'Fetches a single HR request by its ID.' })
  @ApiParam({ name: 'id', type: Number, description: 'HR request ID' })
  @ApiResponse({ status: 200, description: 'HR request retrieved successfully.' })
  async getHrRequestById(@Param('id', ParseIntPipe) id: number) {
    return this.employeeService.getHrRequestById(id);
  }

  @Get('hr-requests/priority/:priority')
  @Departments('HR', 'Admin')
  @ApiOperation({ summary: 'Get HR requests by priority', description: 'Retrieves HR requests filtered by priority.' })
  @ApiParam({ name: 'priority', enum: RequestPriority, description: 'Priority level of HR requests.' })
  @ApiResponse({ status: 200, description: 'Filtered HR requests retrieved successfully.' })
  async getHrRequestsByPriority(@Param('priority') priority: RequestPriority) {
    return this.employeeService.getHrRequestsByPriority(priority);
  }

  @Get('hr-requests/status/:status')
  @Departments('HR')
  @ApiOperation({ summary: 'Get HR requests by status', description: 'Retrieves HR requests filtered by status (HR only).' })
  @ApiParam({ name: 'status', enum: RequestStatus, description: 'Status of HR requests.' })
  @ApiResponse({ status: 200, description: 'Filtered HR requests retrieved successfully.' })
  async getHrRequestsByStatus(@Param('status') status: RequestStatus) {
    return this.employeeService.getHrRequestsByStatus(status);
  }

  @Post('hr-requests')
  @HttpCode(HttpStatus.CREATED)
<<<<<<< HEAD
  @Departments('HR', 'Admin', 'Development', 'Marketing', 'Sales', 'Production', 'Accounts')
=======
  @Departments('HR', 'Admin', 'Development', 'Marketing', 'Sales', 'Production')
  @ApiOperation({ summary: 'Create a new HR request', description: 'Allows employees to raise a new HR request.' })
  @ApiBody({ type: CreateHrRequestDto })
  @ApiResponse({ status: 201, description: 'HR request created successfully.' })
>>>>>>> 3afc8037
  async createHrRequest(@Body() createHrRequestDto: CreateHrRequestDto) {
    return this.employeeService.createHrRequest(createHrRequestDto);
  }



  @Post('hr-requests/:id/action')
  @HttpCode(HttpStatus.OK)
<<<<<<< HEAD
  @Departments('HR', 'Admin')
=======
  @Departments('HR')
  @ApiOperation({ summary: 'Take HR action on a request', description: 'HR personnel can take an action on a specific HR request.' })
  @ApiParam({ name: 'id', type: Number, description: 'HR request ID' })
  @ApiQuery({ name: 'hrEmployeeId', type: Number, required: true, description: 'ID of the HR employee taking action' })
  @ApiBody({ type: HrActionDto })
  @ApiResponse({ status: 200, description: 'HR action successfully taken on the request.' })
>>>>>>> 3afc8037
  async takeHrAction(
    @Param('id', ParseIntPipe) id: number,
    @Body() hrActionDto: HrActionDto,
    @Query('hrEmployeeId', QueryParseIntPipe) hrEmployeeId: number,
    @Request() req: AuthenticatedRequest,
  ) {
    // If admin user, use admin-specific action handler
    if (req.user.type === 'admin') {
      return this.employeeService.takeAdminAction(id, hrActionDto, req.user.id);
    }
    
    // For HR employees, require hrEmployeeId
    if (!hrEmployeeId) {
      throw new BadRequestException('HR Employee ID is required for taking actions');
    }
    
    return this.employeeService.takeHrAction(id, hrActionDto, hrEmployeeId);
  }

  @Put('hr-requests/:id/action')
<<<<<<< HEAD
  @Departments('HR', 'Admin')
=======
  @Departments('HR')
  @ApiOperation({ summary: 'Update HR action on a request', description: 'HR can update the status or details of an existing HR request.' })
  @ApiParam({ name: 'id', type: Number, description: 'HR request ID' })
  @ApiQuery({ name: 'hrEmployeeId', type: Number, required: true, description: 'ID of the HR employee updating the request' })
  @ApiBody({ type: HrActionDto })
  @ApiResponse({ status: 200, description: 'HR action updated successfully.' })
>>>>>>> 3afc8037
  async updateHrRequestAction(
    @Param('id', ParseIntPipe) id: number,
    @Body() hrActionDto: HrActionDto,
    @Query('hrEmployeeId', QueryParseIntPipe) hrEmployeeId: number,
    @Request() req: AuthenticatedRequest,
  ) {
    // If admin user, use admin-specific update handler
    if (req.user.type === 'admin') {
      return this.employeeService.updateAdminAction(id, hrActionDto, req.user.id);
    }
    
    // For HR employees, require hrEmployeeId
    if (!hrEmployeeId) {
      throw new BadRequestException('HR Employee ID is required for updating actions');
    }
    
    return this.employeeService.updateHrRequestAction(id, hrActionDto, hrEmployeeId);
  }

  @Delete('hr-requests/:id')
<<<<<<< HEAD
  @Departments('HR', 'Admin')
=======
  @Departments('HR')
  @ApiOperation({ summary: 'Delete an HR request', description: 'Allows HR to delete an existing HR request.' })
  @ApiParam({ name: 'id', type: Number, description: 'HR request ID to delete' })
  @ApiQuery({ name: 'hrEmployeeId', type: Number, required: true, description: 'ID of the HR employee performing the deletion' })
  @ApiResponse({ status: 200, description: 'HR request deleted successfully.' })
>>>>>>> 3afc8037
  async deleteHrRequest(
    @Param('id', ParseIntPipe) id: number,
    @Query('hrEmployeeId', QueryParseIntPipe) hrEmployeeId: number,
    @Request() req: AuthenticatedRequest,
  ) {
    // If admin user, use admin-specific delete handler
    if (req.user.type === 'admin') {
      return this.employeeService.deleteHrRequestAsAdmin(id, req.user.id);
    }
    
    // For HR employees, require hrEmployeeId
    if (!hrEmployeeId) {
      throw new BadRequestException('HR Employee ID is required for deleting requests');
    }
    
    return this.employeeService.deleteHrRequest(id, hrEmployeeId);
  }
}<|MERGE_RESOLUTION|>--- conflicted
+++ resolved
@@ -24,7 +24,6 @@
 import { DepartmentsGuard } from '../../../common/guards/departments.guard';
 import { Departments } from '../../../common/decorators/departments.decorator';
 
-<<<<<<< HEAD
 interface AuthenticatedRequest {
   user: {
     id: number;
@@ -36,9 +35,18 @@
   };
 }
 
-=======
+interface AuthenticatedRequest {
+  user: {
+    id: number;
+    type: 'admin' | 'employee';
+    role?: string;
+    email?: string;
+    department?: string;
+    departmentId?: number;
+  };
+}
+
 @ApiTags('Communication Employee')
->>>>>>> 3afc8037
 @Controller('communication/employee')
 @UseGuards(JwtAuthGuard, DepartmentsGuard)
 export class EmployeeController {
@@ -53,14 +61,10 @@
   }
 
   @Get('hr-requests/my-requests')
-<<<<<<< HEAD
-  @Departments('HR', 'Admin', 'Development', 'Marketing', 'Sales', 'Production', 'Accounts')
-=======
   @Departments('HR', 'Admin', 'Development', 'Marketing', 'Sales', 'Production')
   @ApiOperation({ summary: 'Get HR requests by employee', description: 'Returns all HR requests raised by a specific employee.' })
   @ApiQuery({ name: 'employeeId', type: Number, required: true, description: 'Employee ID to fetch HR requests for.' })
   @ApiResponse({ status: 200, description: 'Employee-specific HR requests retrieved successfully.' })
->>>>>>> 3afc8037
   async getMyHrRequests(@Query('employeeId', QueryParseIntPipe) employeeId: number) {
     return this.employeeService.getHrRequestsByEmployee(employeeId);
   }
@@ -94,14 +98,10 @@
 
   @Post('hr-requests')
   @HttpCode(HttpStatus.CREATED)
-<<<<<<< HEAD
-  @Departments('HR', 'Admin', 'Development', 'Marketing', 'Sales', 'Production', 'Accounts')
-=======
   @Departments('HR', 'Admin', 'Development', 'Marketing', 'Sales', 'Production')
   @ApiOperation({ summary: 'Create a new HR request', description: 'Allows employees to raise a new HR request.' })
   @ApiBody({ type: CreateHrRequestDto })
   @ApiResponse({ status: 201, description: 'HR request created successfully.' })
->>>>>>> 3afc8037
   async createHrRequest(@Body() createHrRequestDto: CreateHrRequestDto) {
     return this.employeeService.createHrRequest(createHrRequestDto);
   }
@@ -110,16 +110,12 @@
 
   @Post('hr-requests/:id/action')
   @HttpCode(HttpStatus.OK)
-<<<<<<< HEAD
   @Departments('HR', 'Admin')
-=======
-  @Departments('HR')
   @ApiOperation({ summary: 'Take HR action on a request', description: 'HR personnel can take an action on a specific HR request.' })
   @ApiParam({ name: 'id', type: Number, description: 'HR request ID' })
   @ApiQuery({ name: 'hrEmployeeId', type: Number, required: true, description: 'ID of the HR employee taking action' })
   @ApiBody({ type: HrActionDto })
   @ApiResponse({ status: 200, description: 'HR action successfully taken on the request.' })
->>>>>>> 3afc8037
   async takeHrAction(
     @Param('id', ParseIntPipe) id: number,
     @Body() hrActionDto: HrActionDto,
@@ -140,16 +136,12 @@
   }
 
   @Put('hr-requests/:id/action')
-<<<<<<< HEAD
   @Departments('HR', 'Admin')
-=======
-  @Departments('HR')
   @ApiOperation({ summary: 'Update HR action on a request', description: 'HR can update the status or details of an existing HR request.' })
   @ApiParam({ name: 'id', type: Number, description: 'HR request ID' })
   @ApiQuery({ name: 'hrEmployeeId', type: Number, required: true, description: 'ID of the HR employee updating the request' })
   @ApiBody({ type: HrActionDto })
   @ApiResponse({ status: 200, description: 'HR action updated successfully.' })
->>>>>>> 3afc8037
   async updateHrRequestAction(
     @Param('id', ParseIntPipe) id: number,
     @Body() hrActionDto: HrActionDto,
@@ -170,15 +162,11 @@
   }
 
   @Delete('hr-requests/:id')
-<<<<<<< HEAD
   @Departments('HR', 'Admin')
-=======
-  @Departments('HR')
   @ApiOperation({ summary: 'Delete an HR request', description: 'Allows HR to delete an existing HR request.' })
   @ApiParam({ name: 'id', type: Number, description: 'HR request ID to delete' })
   @ApiQuery({ name: 'hrEmployeeId', type: Number, required: true, description: 'ID of the HR employee performing the deletion' })
   @ApiResponse({ status: 200, description: 'HR request deleted successfully.' })
->>>>>>> 3afc8037
   async deleteHrRequest(
     @Param('id', ParseIntPipe) id: number,
     @Query('hrEmployeeId', QueryParseIntPipe) hrEmployeeId: number,
