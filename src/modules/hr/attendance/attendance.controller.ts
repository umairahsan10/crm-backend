--- conflicted
+++ resolved
@@ -39,31 +39,6 @@
 import { BulkMarkPresentDto } from './dto/bulk-mark-present.dto';
 import { BulkCheckoutDto } from './dto/bulk-checkout.dto';
 import { UpdateAttendanceLogStatusDto } from './dto/update-attendance-log-status.dto';
-<<<<<<< HEAD
-import { ExportLeaveLogsDto } from './dto/export-leave-logs.dto';
-import {
-  LeaveLogsStatsDto,
-  LeaveLogsStatsResponseDto,
-} from './dto/leave-logs-stats.dto';
-import { ExportLateLogsDto } from './dto/export-late-logs.dto';
-import {
-  LateLogsStatsDto,
-  LateLogsStatsResponseDto,
-} from './dto/late-logs-stats.dto';
-import { ExportHalfDayLogsDto } from './dto/export-half-day-logs.dto';
-import {
-  HalfDayLogsStatsDto,
-  HalfDayLogsStatsResponseDto,
-} from './dto/half-day-logs-stats.dto';
-import { GetProjectLogsDto } from './dto/get-project-logs.dto';
-import { ProjectLogsListResponseDto } from './dto/project-logs-list-response.dto';
-import { ExportProjectLogsDto } from '../../projects/Projects-Logs/dto/export-project-logs.dto';
-import {
-  ProjectLogsStatsDto,
-  ProjectLogsStatsResponseDto,
-} from '../../projects/Projects-Logs/dto/project-logs-stats.dto';
-=======
->>>>>>> aeb9789d
 import { MonthlyLatesResetTrigger } from './triggers/monthly-lates-reset.trigger';
 import { QuarterlyLeavesUpdateTrigger } from './triggers/quarterly-leaves-update.trigger';
 import { WeekendAutoPresentTrigger } from './triggers/weekend-auto-present.trigger';
@@ -96,11 +71,7 @@
     private readonly quarterlyLeavesUpdateTrigger: QuarterlyLeavesUpdateTrigger,
     private readonly weekendAutoPresentTrigger: WeekendAutoPresentTrigger,
     private readonly futureHolidayTrigger: FutureHolidayTrigger,
-<<<<<<< HEAD
-  ) {}
-=======
   ) { }
->>>>>>> aeb9789d
 
   @Get('logs')
   @ApiOperation({ summary: 'Get attendance logs with filtering' })
@@ -172,285 +143,7 @@
     return this.attendanceService.checkout(checkoutData);
   }
 
-<<<<<<< HEAD
-  @Get('late-logs')
-  @ApiOperation({ summary: 'Get late logs with filtering' })
-  @ApiQuery({ type: GetLateLogsDto })
-  @ApiResponse({
-    status: 200,
-    description: 'Late logs retrieved successfully',
-    type: LateLogsListResponseDto,
-    isArray: true,
-  })
-  @UseGuards(JwtAuthGuard, PermissionsGuard)
-  @Permissions(PermissionName.attendance_permission)
-  async getLateLogs(
-    @Query() query: GetLateLogsDto,
-  ): Promise<LateLogsListResponseDto[]> {
-    return this.attendanceService.getLateLogs(query);
-  }
-
-  @Get('late-logs/employee/:emp_id')
-  @ApiOperation({ summary: 'Get late logs for a specific employee' })
-  @ApiParam({ name: 'emp_id', type: String })
-  @ApiResponse({
-    status: 200,
-    description: 'Late logs for employee retrieved successfully',
-    type: LateLogsListResponseDto,
-    isArray: true,
-  })
-  @UseGuards(JwtAuthGuard, PermissionsGuard)
-  @Permissions(PermissionName.attendance_permission)
-  async getLateLogsByEmployee(
-    @Param('emp_id') empId: string,
-  ): Promise<LateLogsListResponseDto[]> {
-    const employeeId = Number(empId);
-    if (isNaN(employeeId)) {
-      throw new BadRequestException('Invalid employee ID');
-    }
-    return this.attendanceService.getLateLogsByEmployee(employeeId);
-  }
-
-  @Put('late-logs')
-  @ApiOperation({ summary: 'Submit late reason' })
-  @ApiBody({ type: SubmitLateReasonDto })
-  @ApiResponse({
-    status: 200,
-    description: 'Late reason submitted successfully',
-    type: LateLogResponseDto,
-  })
-  @HttpCode(HttpStatus.OK)
-  @UseGuards(JwtAuthGuard)
-  async submitLateReason(
-    @Body() lateData: SubmitLateReasonDto,
-  ): Promise<LateLogResponseDto> {
-    return this.attendanceService.submitLateReason(lateData);
-  }
-
-  @Put('late-logs/:id/action')
-  @ApiOperation({ summary: 'Process late log action' })
-  @ApiParam({ name: 'id', type: String })
-  @ApiBody({
-    schema: {
-      type: 'object',
-      properties: {
-        action: { type: 'string', enum: ['Pending', 'Completed'] },
-        reviewer_id: { type: 'number' },
-        late_type: { type: 'string', enum: ['paid', 'unpaid'] },
-      },
-      required: ['action', 'reviewer_id'],
-    },
-  })
-  @ApiResponse({
-    status: 200,
-    description: 'Late log action processed successfully',
-    type: LateLogResponseDto,
-  })
-  @HttpCode(HttpStatus.OK)
-  @UseGuards(JwtAuthGuard, PermissionsGuard)
-  @Permissions(PermissionName.monthly_request_approvals)
-  async processLateAction(
-    @Param('id') id: string,
-    @Body()
-    actionData: {
-      action: 'Pending' | 'Completed';
-      reviewer_id: number;
-      late_type?: 'paid' | 'unpaid';
-    },
-  ): Promise<LateLogResponseDto> {
-    const lateLogId = Number(id);
-    if (isNaN(lateLogId)) {
-      throw new BadRequestException('Invalid late log ID');
-    }
-    return this.attendanceService.processLateAction(
-      lateLogId,
-      actionData.action,
-      actionData.reviewer_id,
-      actionData.late_type,
-    );
-  }
-
-  @Get('half-day-logs')
-  @ApiOperation({ summary: 'Get half-day logs with filtering' })
-  @ApiQuery({ type: GetHalfDayLogsDto })
-  @ApiResponse({
-    status: 200,
-    description: 'Half-day logs retrieved successfully',
-    type: HalfDayLogsListResponseDto,
-    isArray: true,
-  })
-  @UseGuards(JwtAuthGuard, PermissionsGuard)
-  @Permissions(PermissionName.attendance_permission)
-  async getHalfDayLogs(
-    @Query() query: GetHalfDayLogsDto,
-  ): Promise<HalfDayLogsListResponseDto[]> {
-    return this.attendanceService.getHalfDayLogs(query);
-  }
-
-  @Get('half-day-logs/employee/:emp_id')
-  @ApiOperation({ summary: 'Get half-day logs for a specific employee' })
-  @ApiParam({ name: 'emp_id', type: String })
-  @ApiResponse({
-    status: 200,
-    description: 'Half-day logs for employee retrieved successfully',
-    type: HalfDayLogsListResponseDto,
-    isArray: true,
-  })
-  @UseGuards(JwtAuthGuard, PermissionsGuard)
-  @Permissions(PermissionName.attendance_permission)
-  async getHalfDayLogsByEmployee(
-    @Param('emp_id') empId: string,
-  ): Promise<HalfDayLogsListResponseDto[]> {
-    const employeeId = Number(empId);
-    if (isNaN(employeeId)) {
-      throw new BadRequestException('Invalid employee ID');
-    }
-    return this.attendanceService.getHalfDayLogsByEmployee(employeeId);
-  }
-
-  @Put('half-day-logs')
-  @ApiOperation({ summary: 'Submit half-day reason' })
-  @ApiBody({ type: SubmitHalfDayReasonDto })
-  @ApiResponse({
-    status: 200,
-    description: 'Half-day reason submitted successfully',
-    type: HalfDayLogResponseDto,
-  })
-  @HttpCode(HttpStatus.OK)
-  @UseGuards(JwtAuthGuard)
-  async submitHalfDayReason(
-    @Body() halfDayData: SubmitHalfDayReasonDto,
-  ): Promise<HalfDayLogResponseDto> {
-    return this.attendanceService.submitHalfDayReason(halfDayData);
-  }
-
-  @Put('half-day-logs/:id/action')
-  @ApiOperation({ summary: 'Process half-day log action' })
-  @ApiParam({ name: 'id', type: String })
-  @ApiBody({
-    schema: {
-      type: 'object',
-      properties: {
-        action: { type: 'string', enum: ['Pending', 'Completed'] },
-        reviewer_id: { type: 'number' },
-        half_day_type: { type: 'string', enum: ['paid', 'unpaid'] },
-      },
-      required: ['action', 'reviewer_id'],
-    },
-  })
-  @ApiResponse({
-    status: 200,
-    description: 'Half-day log action processed successfully',
-    type: HalfDayLogResponseDto,
-  })
-  @HttpCode(HttpStatus.OK)
-  @UseGuards(JwtAuthGuard, PermissionsGuard)
-  @Permissions(PermissionName.monthly_request_approvals)
-  async processHalfDayAction(
-    @Param('id') id: string,
-    @Body()
-    actionData: {
-      action: 'Pending' | 'Completed';
-      reviewer_id: number;
-      half_day_type?: 'paid' | 'unpaid';
-    },
-  ): Promise<HalfDayLogResponseDto> {
-    const halfDayLogId = Number(id);
-    if (isNaN(halfDayLogId)) {
-      throw new BadRequestException('Invalid half-day log ID');
-    }
-    return this.attendanceService.processHalfDayAction(
-      halfDayLogId,
-      actionData.action,
-      actionData.reviewer_id,
-      actionData.half_day_type,
-    );
-  }
-
-  @Get('leave-logs')
-  @ApiOperation({ summary: 'Get leave logs with filtering' })
-  @ApiQuery({ type: GetLeaveLogsDto })
-  @ApiResponse({
-    status: 200,
-    description: 'Leave logs retrieved successfully',
-    type: LeaveLogsListResponseDto,
-    isArray: true,
-  })
-  @UseGuards(JwtAuthGuard, PermissionsGuard)
-  @Permissions(PermissionName.attendance_permission)
-  async getLeaveLogs(
-    @Query() query: GetLeaveLogsDto,
-  ): Promise<LeaveLogsListResponseDto[]> {
-    return this.attendanceService.getLeaveLogs(query);
-  }
-
-  @Get('leave-logs/employee/:emp_id')
-  @ApiOperation({ summary: 'Get leave logs for a specific employee' })
-  @ApiParam({ name: 'emp_id', type: String })
-  @ApiResponse({
-    status: 200,
-    description: 'Leave logs for employee retrieved successfully',
-    type: LeaveLogsListResponseDto,
-    isArray: true,
-  })
-  @UseGuards(JwtAuthGuard, PermissionsGuard)
-  @Permissions(PermissionName.attendance_permission)
-  async getLeaveLogsByEmployee(
-    @Param('emp_id') empId: string,
-  ): Promise<LeaveLogsListResponseDto[]> {
-    const employeeId = Number(empId);
-    if (isNaN(employeeId)) {
-      throw new BadRequestException('Invalid employee ID');
-    }
-    return this.attendanceService.getLeaveLogsByEmployee(employeeId);
-  }
-
-  @Post('leave-logs')
-  @ApiOperation({ summary: 'Create leave log' })
-  @ApiBody({ type: CreateLeaveLogDto })
-  @ApiResponse({
-    status: 201,
-    description: 'Leave log created successfully',
-    type: LeaveLogResponseDto,
-  })
-  @HttpCode(HttpStatus.CREATED)
-  @UseGuards(JwtAuthGuard)
-  async createLeaveLog(
-    @Body() leaveData: CreateLeaveLogDto,
-  ): Promise<LeaveLogResponseDto> {
-    return this.attendanceService.createLeaveLog(leaveData);
-  }
-
-  @Put('leave-logs/:id/action')
-  @ApiOperation({ summary: 'Process leave log action' })
-  @ApiParam({ name: 'id', type: String })
-  @ApiBody({ type: ProcessLeaveActionDto })
-  @ApiResponse({
-    status: 200,
-    description: 'Leave log action processed successfully',
-    type: LeaveLogResponseDto,
-  })
-  @HttpCode(HttpStatus.OK)
-  @UseGuards(JwtAuthGuard, PermissionsGuard)
-  @Permissions(PermissionName.monthly_request_approvals)
-  async processLeaveAction(
-    @Param('id') id: string,
-    @Body() actionData: ProcessLeaveActionDto,
-  ): Promise<LeaveLogResponseDto> {
-    const leaveLogId = Number(id);
-    if (isNaN(leaveLogId)) {
-      throw new BadRequestException('Invalid leave log ID');
-    }
-    return this.attendanceService.processLeaveAction(
-      leaveLogId,
-      actionData.action,
-      actionData.reviewer_id,
-      actionData.confirmation_reason,
-    );
-  }
-=======
-
->>>>>>> aeb9789d
+
 
   @Get('month/:emp_id')
   @ApiOperation({ summary: 'Get monthly attendance for a specific employee' })
@@ -562,264 +255,4 @@
     return this.attendanceService.bulkCheckoutEmployees(bulkCheckoutData);
   }
 
-<<<<<<< HEAD
-  /**
-   * Export Leave Logs
-   * GET /hr/attendance/leave-logs/export
-   */
-  @Get('leave-logs/export')
-  @ApiOperation({ summary: 'Export leave logs' })
-  @ApiQuery({ type: ExportLeaveLogsDto })
-  @ApiResponse({ status: 200, description: 'Leave logs exported successfully' })
-  @UseGuards(JwtAuthGuard, PermissionsGuard)
-  @Permissions(PermissionName.attendance_permission)
-  async exportLeaveLogs(
-    @Res() res: Response,
-    @Query() query: ExportLeaveLogsDto,
-  ) {
-    const { format = 'csv', ...filterQuery } = query;
-    const data =
-      await this.attendanceService.getLeaveLogsForExport(filterQuery);
-    const filename = `leave-logs-${new Date().toISOString().split('T')[0]}.${format}`;
-
-    if (format === 'csv') {
-      res.setHeader('Content-Type', 'text/csv');
-      res.setHeader(
-        'Content-Disposition',
-        `attachment; filename="${filename}"`,
-      );
-      res.send(this.attendanceService.convertLeaveLogsToCSV(data, query));
-    } else if (format === 'json') {
-      res.setHeader('Content-Type', 'application/json');
-      res.setHeader(
-        'Content-Disposition',
-        `attachment; filename="${filename}"`,
-      );
-      res.json(data);
-    } else {
-      res.status(400).json({ message: 'Unsupported format. Use csv or json.' });
-    }
-  }
-
-  /**
-   * Get Leave Logs Statistics
-   * GET /hr/attendance/leave-logs/stats
-   */
-  @Get('leave-logs/stats')
-  @ApiOperation({ summary: 'Get leave logs statistics' })
-  @ApiQuery({ type: LeaveLogsStatsDto })
-  @ApiResponse({
-    status: 200,
-    description: 'Leave logs statistics retrieved successfully',
-    type: LeaveLogsStatsResponseDto,
-  })
-  @UseGuards(JwtAuthGuard, PermissionsGuard)
-  @Permissions(PermissionName.attendance_permission)
-  async getLeaveLogsStats(
-    @Query() query: LeaveLogsStatsDto,
-  ): Promise<LeaveLogsStatsResponseDto> {
-    return this.attendanceService.getLeaveLogsStats(query);
-  }
-
-  /**
-   * Export Late Logs
-   * GET /hr/attendance/late-logs/export
-   */
-  @Get('late-logs/export')
-  @ApiOperation({ summary: 'Export late logs' })
-  @ApiQuery({ type: ExportLateLogsDto })
-  @ApiResponse({ status: 200, description: 'Late logs exported successfully' })
-  @UseGuards(JwtAuthGuard, PermissionsGuard)
-  @Permissions(PermissionName.attendance_permission)
-  async exportLateLogs(
-    @Res() res: Response,
-    @Query() query: ExportLateLogsDto,
-  ) {
-    const { format = 'csv', ...filterQuery } = query;
-    const data = await this.attendanceService.getLateLogsForExport(filterQuery);
-    const filename = `late-logs-${new Date().toISOString().split('T')[0]}.${format}`;
-
-    if (format === 'csv') {
-      res.setHeader('Content-Type', 'text/csv');
-      res.setHeader(
-        'Content-Disposition',
-        `attachment; filename="${filename}"`,
-      );
-      res.send(this.attendanceService.convertLateLogsToCSV(data, query));
-    } else if (format === 'json') {
-      res.setHeader('Content-Type', 'application/json');
-      res.setHeader(
-        'Content-Disposition',
-        `attachment; filename="${filename}"`,
-      );
-      res.json(data);
-    } else {
-      res.status(400).json({ message: 'Unsupported format. Use csv or json.' });
-    }
-  }
-
-  /**
-   * Get Late Logs Statistics
-   * GET /hr/attendance/late-logs/stats
-   */
-  @Get('late-logs/stats')
-  @ApiOperation({ summary: 'Get late logs statistics' })
-  @ApiQuery({ type: LateLogsStatsDto })
-  @ApiResponse({
-    status: 200,
-    description: 'Late logs statistics retrieved successfully',
-    type: LateLogsStatsResponseDto,
-  })
-  @UseGuards(JwtAuthGuard, PermissionsGuard)
-  @Permissions(PermissionName.attendance_permission)
-  async getLateLogsStats(
-    @Query() query: LateLogsStatsDto,
-  ): Promise<LateLogsStatsResponseDto> {
-    return this.attendanceService.getLateLogsStats(query);
-  }
-
-  /**
-   * Export Half Day Logs
-   * GET /hr/attendance/half-day-logs/export
-   */
-  @Get('half-day-logs/export')
-  @ApiOperation({ summary: 'Export half-day logs' })
-  @ApiQuery({ type: ExportHalfDayLogsDto })
-  @ApiResponse({
-    status: 200,
-    description: 'Half-day logs exported successfully',
-  })
-  @UseGuards(JwtAuthGuard, PermissionsGuard)
-  @Permissions(PermissionName.attendance_permission)
-  async exportHalfDayLogs(
-    @Res() res: Response,
-    @Query() query: ExportHalfDayLogsDto,
-  ) {
-    const { format = 'csv', ...filterQuery } = query;
-    const data =
-      await this.attendanceService.getHalfDayLogsForExport(filterQuery);
-    const filename = `half-day-logs-${new Date().toISOString().split('T')[0]}.${format}`;
-
-    if (format === 'csv') {
-      res.setHeader('Content-Type', 'text/csv');
-      res.setHeader(
-        'Content-Disposition',
-        `attachment; filename="${filename}"`,
-      );
-      res.send(this.attendanceService.convertHalfDayLogsToCSV(data, query));
-    } else if (format === 'json') {
-      res.setHeader('Content-Type', 'application/json');
-      res.setHeader(
-        'Content-Disposition',
-        `attachment; filename="${filename}"`,
-      );
-      res.json(data);
-    } else {
-      res.status(400).json({ message: 'Unsupported format. Use csv or json.' });
-    }
-  }
-
-  /**
-   * Get Half Day Logs Statistics
-   * GET /hr/attendance/half-day-logs/stats
-   */
-  @Get('half-day-logs/stats')
-  @ApiOperation({ summary: 'Get half-day logs statistics' })
-  @ApiQuery({ type: HalfDayLogsStatsDto })
-  @ApiResponse({
-    status: 200,
-    description: 'Half-day logs statistics retrieved successfully',
-    type: HalfDayLogsStatsResponseDto,
-  })
-  @UseGuards(JwtAuthGuard, PermissionsGuard)
-  @Permissions(PermissionName.attendance_permission)
-  async getHalfDayLogsStats(
-    @Query() query: HalfDayLogsStatsDto,
-  ): Promise<HalfDayLogsStatsResponseDto> {
-    return this.attendanceService.getHalfDayLogsStats(query);
-  }
-
-  /**
-   * Get Project Logs
-   * GET /hr/attendance/project-logs
-   */
-  @Get('project-logs')
-  @ApiOperation({ summary: 'Get project logs with filtering' })
-  @ApiQuery({ type: GetProjectLogsDto })
-  @ApiResponse({
-    status: 200,
-    description: 'Project logs retrieved successfully',
-    type: ProjectLogsListResponseDto,
-    isArray: true,
-  })
-  @UseGuards(JwtAuthGuard, PermissionsGuard)
-  @Permissions(PermissionName.attendance_permission)
-  async getProjectLogs(
-    @Query() query: GetProjectLogsDto,
-  ): Promise<ProjectLogsListResponseDto[]> {
-    return this.attendanceService.getProjectLogs(query);
-  }
-
-  /**
-   * Export Project Logs
-   * GET /hr/attendance/project-logs/export
-   */
-  @Get('project-logs/export')
-  @ApiOperation({ summary: 'Export project logs' })
-  @ApiQuery({ type: ExportProjectLogsDto })
-  @ApiResponse({
-    status: 200,
-    description: 'Project logs exported successfully',
-  })
-  @UseGuards(JwtAuthGuard, PermissionsGuard)
-  @Permissions(PermissionName.attendance_permission)
-  async exportProjectLogs(
-    @Res() res: Response,
-    @Query() query: ExportProjectLogsDto,
-  ) {
-    const { format = 'csv', ...filterQuery } = query;
-    const data =
-      await this.attendanceService.getProjectLogsForExportHR(filterQuery);
-    const filename = `project-logs-${new Date().toISOString().split('T')[0]}.${format}`;
-
-    if (format === 'csv') {
-      res.setHeader('Content-Type', 'text/csv');
-      res.setHeader(
-        'Content-Disposition',
-        `attachment; filename="${filename}"`,
-      );
-      res.send(this.attendanceService.convertProjectLogsToCSVHR(data, query));
-    } else if (format === 'json') {
-      res.setHeader('Content-Type', 'application/json');
-      res.setHeader(
-        'Content-Disposition',
-        `attachment; filename="${filename}"`,
-      );
-      res.json(data);
-    } else {
-      res.status(400).json({ message: 'Unsupported format. Use csv or json.' });
-    }
-  }
-
-  /**
-   * Get Project Logs Statistics
-   * GET /hr/attendance/project-logs/stats
-   */
-  @Get('project-logs/stats')
-  @ApiOperation({ summary: 'Get project logs statistics' })
-  @ApiQuery({ type: ProjectLogsStatsDto })
-  @ApiResponse({
-    status: 200,
-    description: 'Project logs statistics retrieved successfully',
-    type: ProjectLogsStatsResponseDto,
-  })
-  @UseGuards(JwtAuthGuard, PermissionsGuard)
-  @Permissions(PermissionName.attendance_permission)
-  async getProjectLogsStats(
-    @Query() query: ProjectLogsStatsDto,
-  ): Promise<ProjectLogsStatsResponseDto> {
-    return this.attendanceService.getProjectLogsStatsHR(query);
-  }
-=======
->>>>>>> aeb9789d
 }