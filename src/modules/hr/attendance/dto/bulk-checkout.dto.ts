--- conflicted
+++ resolved
@@ -43,19 +43,15 @@
   @IsString()
   reason?: string; // Optional reason for bulk checkout
 
-<<<<<<< HEAD
-  @ApiPropertyOptional({
-    description: 'IANA timezone of the client (e.g., Asia/Karachi)',
-    example: 'Asia/Karachi',
-  })
-=======
   @ApiPropertyOptional({ description: 'Check-out time in ISO format. If not provided, uses current time.', example: '2023-01-15T17:30:00.000Z' })
   @IsOptional()
   @IsDateString()
   checkout?: string;
 
-  @ApiPropertyOptional({ description: 'IANA timezone of the client (e.g., Asia/Karachi)', example: 'Asia/Karachi' })
->>>>>>> aeb9789d
+  @ApiPropertyOptional({
+    description: 'IANA timezone of the client (e.g., Asia/Karachi)',
+    example: 'Asia/Karachi',
+  })
   @IsOptional()
   @IsString()
   timezone?: string;
