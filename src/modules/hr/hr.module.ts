import { Module } from '@nestjs/common';
import { SalaryModule } from './salary/salary.module';
import { EmployeeModule } from './Employee/employee.module';
import { SalesModule } from './Sales/sales.module';
import { TeamsModule } from './Teams/teams.module';
import { ProductionModule } from './Production/production.module';
import { MarketingModule } from './Marketing/marketing.module';
import { HrManagementModule } from './HR/hr.module';
import { AccountsModule } from './Accounts/accounts.module';
<<<<<<< HEAD

=======
>>>>>>> 658798dd
import { FinanceModule } from '../finance/finance.module';

@Module({
  imports: [
    FinanceModule, 
    SalaryModule, 
    EmployeeModule, 
    SalesModule, 
    TeamsModule, 
    ProductionModule, 
    MarketingModule, 
    HrManagementModule, 
    AccountsModule
  ],
})
export class HrModule {}<|MERGE_RESOLUTION|>--- conflicted
+++ resolved
@@ -7,10 +7,6 @@
 import { MarketingModule } from './Marketing/marketing.module';
 import { HrManagementModule } from './HR/hr.module';
 import { AccountsModule } from './Accounts/accounts.module';
-<<<<<<< HEAD
-
-=======
->>>>>>> 658798dd
 import { FinanceModule } from '../finance/finance.module';
 
 @Module({
