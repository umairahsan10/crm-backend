import {
  WebSocketGateway,
  WebSocketServer,
  SubscribeMessage,
  MessageBody,
  ConnectedSocket,
  OnGatewayConnection,
  OnGatewayDisconnect,
  OnGatewayInit,
} from '@nestjs/websockets';
import { Server, Socket } from 'socket.io';
import { UseGuards, Logger } from '@nestjs/common';
import { WsJwtGuard } from './guards/ws-jwt.guard';
import { ChatMessagesService } from './chat-messages/chat-messages.service';

interface AuthenticatedSocket extends Socket {
  data: {
    user: {
      id: number;
      role: string;
      type: string;
      department?: string;
      permissions?: any;
    };
  };
}

@WebSocketGateway({
  cors: {
    origin: [
      'http://localhost:5173',
      'http://localhost:3000',
      'https://crm-frontend-14zu7mefp-nmeinertias-projects.vercel.app',
      'https://crm-frontend-eight-gamma.vercel.app',
    ],
    credentials: true,
  },
  namespace: '/chat',
})
<<<<<<< HEAD
export class ChatGateway
  implements OnGatewayInit, OnGatewayConnection, OnGatewayDisconnect
{
=======
export class ChatGateway implements OnGatewayInit, OnGatewayConnection, OnGatewayDisconnect {
  /** Rate limiting config */
  private readonly MESSAGE_LIMIT = 20; // messages
  private readonly LIMIT_WINDOW = 60; // seconds

>>>>>>> fe2226bb
  @WebSocketServer()
  public server: Server;

  private logger: Logger = new Logger('ChatGateway');
  private activeUsers: Map<number, string[]> = new Map(); // userId -> socketIds[]
  private socketToUser: Map<string, number> = new Map(); // socketId -> userId

  constructor(private chatMessagesService: ChatMessagesService) {}

  // Standardized error response helper
  private standardError(message: string, code: string = 'ERROR') {
    return {
      success: false,
      error: {
        code,
        message,
        timestamp: new Date().toISOString(),
      },
    };
  }
  afterInit(server: Server) {
    this.logger.log('🚀 Chat WebSocket Gateway initialized');
  }

  async handleConnection(client: AuthenticatedSocket) {
    try {
      // Extract token and validate
      const token = this.extractToken(client);
      if (!token) {
        this.logger.warn(
          `❌ Connection rejected - No token provided - Socket: ${client.id}`,
        );
        client.disconnect();
        return;
      }

      // The WsJwtGuard will be applied to messages, but for connection we do basic validation
      this.logger.log(`✅ Client attempting to connect - Socket: ${client.id}`);
    } catch (error) {
      this.logger.error(`❌ Connection error: ${error.message}`);
      client.disconnect();
    }
  }

  handleDisconnect(client: AuthenticatedSocket) {
    const userId = this.socketToUser.get(client.id);
<<<<<<< HEAD

=======
>>>>>>> fe2226bb
    if (userId) {
      // Remove socket from active users
      const userSockets = this.activeUsers.get(userId);
      if (userSockets) {
        const index = userSockets.indexOf(client.id);
        if (index > -1) {
          userSockets.splice(index, 1);
        }
<<<<<<< HEAD

=======
>>>>>>> fe2226bb
        if (userSockets.length === 0) {
          this.activeUsers.delete(userId);
        }
      }
<<<<<<< HEAD

=======
>>>>>>> fe2226bb
      this.socketToUser.delete(client.id);
      this.logger.log(`❌ User ${userId} disconnected - Socket: ${client.id}`);
      this.logger.log(`👥 Active users: ${this.activeUsers.size}`);
    } else {
      this.logger.log(`❌ Client disconnected - Socket: ${client.id}`);
    }
  }

  @UseGuards(WsJwtGuard)
  @SubscribeMessage('authenticate')
  async handleAuthenticate(@ConnectedSocket() client: AuthenticatedSocket) {
    const userId = client.data.user?.id;
<<<<<<< HEAD

=======
>>>>>>> fe2226bb
    if (!userId) {
      return { success: false, message: 'Authentication failed' };
    }

    // Store user's socket connection
    if (!this.activeUsers.has(userId)) {
      this.activeUsers.set(userId, []);
    }
<<<<<<< HEAD

=======
>>>>>>> fe2226bb
    const userSockets = this.activeUsers.get(userId);
    if (userSockets && !userSockets.includes(client.id)) {
      userSockets.push(client.id);
    }
<<<<<<< HEAD

=======
>>>>>>> fe2226bb
    this.socketToUser.set(client.id, userId);

    this.logger.log(`✅ User ${userId} authenticated - Socket: ${client.id}`);
    this.logger.log(`👥 Active users: ${this.activeUsers.size}`);

    // Auto-join all chats where the user is a participant
    try {
      const userChats = await this.chatMessagesService[
        'prisma'
      ].chatParticipant.findMany({
        where: { employeeId: userId },
        select: { chatId: true },
      });

<<<<<<< HEAD
      const chatIds = userChats.map((chat) => chat.chatId);

      for (const chatId of chatIds) {
        await client.join(`chat_${chatId}`);
        this.logger.log(`🔄 Auto-joined user ${userId} to chat_${chatId}`);

=======
      const chatIds = userChats.map(chat => chat.chatId);
      for (const chatId of chatIds) {
        await client.join(`chat_${chatId}`);
        this.logger.log(`🔄 Auto-joined user ${userId} to chat_${chatId}`);
>>>>>>> fe2226bb
        // Notify other participants that user is now online in this chat
        client.to(`chat_${chatId}`).emit('userOnline', {
          chatId,
          userId,
          timestamp: new Date().toISOString(),
        });
      }

      this.logger.log(`✅ User ${userId} auto-joined ${chatIds.length} chats`);

      return {
        success: true,
        message: 'Authenticated successfully',
        userId,
        socketId: client.id,
        autoJoinedChats: chatIds,
      };
    } catch (error) {
      this.logger.error(`❌ Error auto-joining chats: ${error.message}`);
      return {
        success: true,
<<<<<<< HEAD
        message:
          'Authenticated successfully, but failed to auto-join some chats',
=======
        message: 'Authenticated successfully, but failed to auto-join some chats',
>>>>>>> fe2226bb
        userId,
        socketId: client.id,
      };
    }
  }

  @UseGuards(WsJwtGuard)
  @SubscribeMessage('joinChat')
  async handleJoinChat(
    @MessageBody() data: { chatId: number },
    @ConnectedSocket() client: AuthenticatedSocket,
  ) {
    try {
      const { chatId } = data;
      const userId = client.data.user?.id;

      if (!userId || !chatId) {
        return { success: false, message: 'Invalid request' };
      }

      // Verify user is a participant in this chat
      const participant = await this.chatMessagesService[
        'prisma'
      ].chatParticipant.findFirst({
        where: {
          chatId: chatId,
          employeeId: userId,
        },
      });

      if (!participant) {
        this.logger.warn(
          `🚫 User ${userId} attempted to join chat ${chatId} without permission`,
        );
        return {
          success: false,
          message: 'You are not a participant in this chat',
        };
      }

      await client.join(`chat_${chatId}`);
      this.logger.log(`📥 User ${userId} joined chat room: chat_${chatId}`);
<<<<<<< HEAD

=======
>>>>>>> fe2226bb
      // Notify other participants that user joined
      client.to(`chat_${chatId}`).emit('userJoined', {
        chatId,
        userId,
        timestamp: new Date().toISOString(),
      });

      return { success: true, message: `Joined chat ${chatId}` };
    } catch (error) {
      this.logger.error(`❌ Error joining chat: ${error.message}`);
      return { success: false, message: 'Failed to join chat' };
    }
  }

  @UseGuards(WsJwtGuard)
  @SubscribeMessage('leaveChat')
  async handleLeaveChat(
    @MessageBody() data: { chatId: number },
    @ConnectedSocket() client: AuthenticatedSocket,
  ) {
    try {
      const { chatId } = data;
      const userId = client.data.user?.id;

      await client.leave(`chat_${chatId}`);
      this.logger.log(`📤 User ${userId} left chat room: chat_${chatId}`);
<<<<<<< HEAD

=======
>>>>>>> fe2226bb
      // Notify other participants that user left
      client.to(`chat_${chatId}`).emit('userLeft', {
        chatId,
        userId,
        timestamp: new Date().toISOString(),
      });

      return { success: true, message: `Left chat ${chatId}` };
    } catch (error) {
      this.logger.error(`❌ Error leaving chat: ${error.message}`);
      return { success: false, message: 'Failed to leave chat' };
    }
  }

  @UseGuards(WsJwtGuard)
  @SubscribeMessage('sendMessage')
  async handleSendMessage(
    @MessageBody() data: {
      chatId: number;
      content?: string;
      attachmentUrl?: string;
      attachmentType?: string;
      attachmentName?: string;
      attachmentSize?: number;
      imageData?: string; // Base64 image data for pasted screenshots
    },
    @ConnectedSocket() client: AuthenticatedSocket,
  ) {
    try {
      const userId = client.data.user?.id;
      const { chatId, content, attachmentUrl, attachmentType, attachmentName, attachmentSize, imageData } = data;

      if (!userId || !chatId) {
        return this.standardError('Invalid message data: chatId and userId are required');
      }

      if (!content && !attachmentUrl && !imageData) {
        return this.standardError('Either message content, attachment URL, or image data is required');
      }

      this.logger.log(`📨 User ${userId} sending message to chat ${chatId}`);

      // Verify user is in the chat room, if not, join them first
      const rooms = Array.from(client.rooms);
      const chatRoom = `chat_${chatId}`;
      if (!rooms.includes(chatRoom)) {
        this.logger.warn(
          `⚠️ User ${userId} not in room ${chatRoom}, joining now...`,
        );
        await client.join(chatRoom);
      }

      // Create message in database
      const result = await this.chatMessagesService.createChatMessage(
        { 
          chatId, 
          content: content || undefined,
          attachmentUrl: attachmentUrl || undefined,
          attachmentType: attachmentType || undefined,
          attachmentName: attachmentName || undefined,
          attachmentSize: attachmentSize || undefined,
          imageData: imageData || undefined, // Support pasted screenshots
        },
        userId,
      );

      const messagePayload = {
        message: result.data,
        chatId,
        senderId: userId,
        timestamp: new Date().toISOString(),
      };

      // Emit to all users in the chat room INCLUDING sender
      this.server.to(chatRoom).emit('newMessage', messagePayload);
      client.emit('newMessage', messagePayload);

<<<<<<< HEAD
      this.logger.log(
        `✅ Message sent to chat_${chatId} - Message ID: ${result.data.id}`,
      );

      return { success: true, data: result.data };
    } catch (error) {
      this.logger.error(`❌ Error sending message: ${error.message}`);
      return {
        success: false,
        message: error.message || 'Failed to send message',
      };
=======
      this.logger.log(`✅ Message sent to chat_${chatId} - Message ID: ${result.data.id}`);
      return { success: true, data: result.data };
    } catch (error) {
      this.logger.error(`❌ Error sending message: ${error.message}`);
      return this.standardError(error.message || 'Failed to send message', error.code || 'SEND_ERROR');
>>>>>>> fe2226bb
    }
  }

  @UseGuards(WsJwtGuard)
  @SubscribeMessage('typing')
  async handleTyping(
    @MessageBody() data: { chatId: number; isTyping: boolean },
    @ConnectedSocket() client: AuthenticatedSocket,
  ) {
    try {
      const userId = client.data.user?.id;
      const { chatId, isTyping } = data;

      if (!userId || !chatId) {
        return { success: false };
      }

      // Broadcast typing status to other users in the chat (exclude sender)
      client.to(`chat_${chatId}`).emit('userTyping', {
        chatId,
        userId,
        isTyping,
        timestamp: new Date().toISOString(),
      });

      return { success: true };
    } catch (error) {
      this.logger.error(`❌ Error handling typing: ${error.message}`);
      return { success: false };
    }
  }

  @UseGuards(WsJwtGuard)
  @SubscribeMessage('markAsRead')
  async handleMarkAsRead(
    @MessageBody() data: { chatId: number; messageId: number },
    @ConnectedSocket() client: AuthenticatedSocket,
  ) {
    try {
      const userId = client.data.user?.id;
      const { chatId, messageId } = data;

      // Broadcast read status to other users in the chat
      client.to(`chat_${chatId}`).emit('messageRead', {
        chatId,
        messageId,
        userId,
        timestamp: new Date().toISOString(),
      });

      return { success: true };
    } catch (error) {
      this.logger.error(`❌ Error marking as read: ${error.message}`);
      return { success: false };
    }
  }

  // Public method to emit messages from REST API or other services
  emitNewMessage(chatId: number, message: any) {
    this.server.to(`chat_${chatId}`).emit('newMessage', {
      message,
      chatId,
      timestamp: new Date().toISOString(),
    });
    this.logger.log(`📤 Emitted message to chat_${chatId} via REST API`);
  }

  // Public method to emit message updates
  emitMessageUpdate(chatId: number, message: any) {
    this.server.to(`chat_${chatId}`).emit('messageUpdated', {
      message,
      chatId,
      timestamp: new Date().toISOString(),
    });
    this.logger.log(`📤 Emitted message update to chat_${chatId}`);
  }

  // Public method to emit message deletions
  emitMessageDelete(chatId: number, messageId: number) {
    this.server.to(`chat_${chatId}`).emit('messageDeleted', {
      messageId,
      chatId,
      timestamp: new Date().toISOString(),
    });
    this.logger.log(`📤 Emitted message deletion to chat_${chatId}`);
  }

  // Public method to emit participant added
  emitParticipantAdded(
    chatId: number,
    participant: any,
    participantCount: number,
  ) {
    this.server.to(`chat_${chatId}`).emit('participantAdded', {
      chatId,
      participant,
      participantCount,
      timestamp: new Date().toISOString(),
    });
    this.logger.log(
      `📤 Emitted participant added to chat_${chatId} - New count: ${participantCount}`,
    );
  }

  // Public method to emit participant removed
  emitParticipantRemoved(
    chatId: number,
    participantId: number,
    participantCount: number,
  ) {
    this.server.to(`chat_${chatId}`).emit('participantRemoved', {
      chatId,
      participantId,
      participantCount,
      timestamp: new Date().toISOString(),
    });
    this.logger.log(
      `📤 Emitted participant removed from chat_${chatId} - New count: ${participantCount}`,
    );
  }

  // Public method to emit participant count update
  emitParticipantCountUpdate(chatId: number, participantCount: number) {
    this.server.to(`chat_${chatId}`).emit('participantCountUpdated', {
      chatId,
      participantCount,
      timestamp: new Date().toISOString(),
    });
    this.logger.log(
      `📤 Emitted participant count update to chat_${chatId} - Count: ${participantCount}`,
    );
  }

  // Helper method to extract token from socket
  private extractToken(client: Socket): string | null {
    const authToken = client.handshake.auth?.token;
    if (authToken) {
      return authToken;
    }

    const authHeader = client.handshake.headers?.authorization;
    if (authHeader && authHeader.startsWith('Bearer ')) {
      return authHeader.substring(7);
    }

    const queryToken = client.handshake.query?.token;
    if (queryToken && typeof queryToken === 'string') {
      return queryToken;
    }

    return null;
  }

  // Get active users count
  getActiveUsersCount(): number {
    return this.activeUsers.size;
  }

  // Get user's socket IDs
  getUserSockets(userId: number): string[] {
    return this.activeUsers.get(userId) || [];
  }

  // Check if user is online
  isUserOnline(userId: number): boolean {
    return this.activeUsers.has(userId);
  }
}<|MERGE_RESOLUTION|>--- conflicted
+++ resolved
@@ -37,17 +37,11 @@
   },
   namespace: '/chat',
 })
-<<<<<<< HEAD
-export class ChatGateway
-  implements OnGatewayInit, OnGatewayConnection, OnGatewayDisconnect
-{
-=======
 export class ChatGateway implements OnGatewayInit, OnGatewayConnection, OnGatewayDisconnect {
   /** Rate limiting config */
   private readonly MESSAGE_LIMIT = 20; // messages
   private readonly LIMIT_WINDOW = 60; // seconds
 
->>>>>>> fe2226bb
   @WebSocketServer()
   public server: Server;
 
@@ -94,10 +88,6 @@
 
   handleDisconnect(client: AuthenticatedSocket) {
     const userId = this.socketToUser.get(client.id);
-<<<<<<< HEAD
-
-=======
->>>>>>> fe2226bb
     if (userId) {
       // Remove socket from active users
       const userSockets = this.activeUsers.get(userId);
@@ -106,18 +96,10 @@
         if (index > -1) {
           userSockets.splice(index, 1);
         }
-<<<<<<< HEAD
-
-=======
->>>>>>> fe2226bb
         if (userSockets.length === 0) {
           this.activeUsers.delete(userId);
         }
       }
-<<<<<<< HEAD
-
-=======
->>>>>>> fe2226bb
       this.socketToUser.delete(client.id);
       this.logger.log(`❌ User ${userId} disconnected - Socket: ${client.id}`);
       this.logger.log(`👥 Active users: ${this.activeUsers.size}`);
@@ -130,10 +112,6 @@
   @SubscribeMessage('authenticate')
   async handleAuthenticate(@ConnectedSocket() client: AuthenticatedSocket) {
     const userId = client.data.user?.id;
-<<<<<<< HEAD
-
-=======
->>>>>>> fe2226bb
     if (!userId) {
       return { success: false, message: 'Authentication failed' };
     }
@@ -142,18 +120,10 @@
     if (!this.activeUsers.has(userId)) {
       this.activeUsers.set(userId, []);
     }
-<<<<<<< HEAD
-
-=======
->>>>>>> fe2226bb
     const userSockets = this.activeUsers.get(userId);
     if (userSockets && !userSockets.includes(client.id)) {
       userSockets.push(client.id);
     }
-<<<<<<< HEAD
-
-=======
->>>>>>> fe2226bb
     this.socketToUser.set(client.id, userId);
 
     this.logger.log(`✅ User ${userId} authenticated - Socket: ${client.id}`);
@@ -168,19 +138,10 @@
         select: { chatId: true },
       });
 
-<<<<<<< HEAD
-      const chatIds = userChats.map((chat) => chat.chatId);
-
-      for (const chatId of chatIds) {
-        await client.join(`chat_${chatId}`);
-        this.logger.log(`🔄 Auto-joined user ${userId} to chat_${chatId}`);
-
-=======
       const chatIds = userChats.map(chat => chat.chatId);
       for (const chatId of chatIds) {
         await client.join(`chat_${chatId}`);
         this.logger.log(`🔄 Auto-joined user ${userId} to chat_${chatId}`);
->>>>>>> fe2226bb
         // Notify other participants that user is now online in this chat
         client.to(`chat_${chatId}`).emit('userOnline', {
           chatId,
@@ -202,12 +163,7 @@
       this.logger.error(`❌ Error auto-joining chats: ${error.message}`);
       return {
         success: true,
-<<<<<<< HEAD
-        message:
-          'Authenticated successfully, but failed to auto-join some chats',
-=======
         message: 'Authenticated successfully, but failed to auto-join some chats',
->>>>>>> fe2226bb
         userId,
         socketId: client.id,
       };
@@ -250,10 +206,6 @@
 
       await client.join(`chat_${chatId}`);
       this.logger.log(`📥 User ${userId} joined chat room: chat_${chatId}`);
-<<<<<<< HEAD
-
-=======
->>>>>>> fe2226bb
       // Notify other participants that user joined
       client.to(`chat_${chatId}`).emit('userJoined', {
         chatId,
@@ -280,10 +232,6 @@
 
       await client.leave(`chat_${chatId}`);
       this.logger.log(`📤 User ${userId} left chat room: chat_${chatId}`);
-<<<<<<< HEAD
-
-=======
->>>>>>> fe2226bb
       // Notify other participants that user left
       client.to(`chat_${chatId}`).emit('userLeft', {
         chatId,
@@ -361,25 +309,11 @@
       this.server.to(chatRoom).emit('newMessage', messagePayload);
       client.emit('newMessage', messagePayload);
 
-<<<<<<< HEAD
-      this.logger.log(
-        `✅ Message sent to chat_${chatId} - Message ID: ${result.data.id}`,
-      );
-
-      return { success: true, data: result.data };
-    } catch (error) {
-      this.logger.error(`❌ Error sending message: ${error.message}`);
-      return {
-        success: false,
-        message: error.message || 'Failed to send message',
-      };
-=======
       this.logger.log(`✅ Message sent to chat_${chatId} - Message ID: ${result.data.id}`);
       return { success: true, data: result.data };
     } catch (error) {
       this.logger.error(`❌ Error sending message: ${error.message}`);
       return this.standardError(error.message || 'Failed to send message', error.code || 'SEND_ERROR');
->>>>>>> fe2226bb
     }
   }
 
