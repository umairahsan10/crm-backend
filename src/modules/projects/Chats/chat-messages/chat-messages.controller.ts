--- conflicted
+++ resolved
@@ -1,26 +1,7 @@
-<<<<<<< HEAD
-import {
-  Controller,
-  Get,
-  Post,
-  Put,
-  Delete,
-  Param,
-  ParseIntPipe,
-  Query,
-  Body,
-  HttpCode,
-  HttpStatus,
-  Request,
-  UseGuards,
-} from '@nestjs/common';
-import { ApiTags, ApiBearerAuth } from '@nestjs/swagger';
-=======
 import { Controller, Get, Post, Put, Delete, Param, ParseIntPipe, Query, Body, HttpCode, HttpStatus, Request, UseGuards, UseInterceptors, UploadedFile, BadRequestException } from '@nestjs/common';
 import { FileInterceptor } from '@nestjs/platform-express';
 import { diskStorage } from 'multer';
 import { ApiTags, ApiBearerAuth, ApiConsumes, ApiBody, ApiOperation, ApiResponse } from '@nestjs/swagger';
->>>>>>> fe2226bb
 import { ChatMessagesService } from './chat-messages.service';
 import { CreateChatMessageDto } from './dto/create-chat-message.dto';
 import { UpdateChatMessageDto } from './dto/update-chat-message.dto';
@@ -190,21 +171,6 @@
     console.log('🎯 [CONTROLLER] POST /chat-messages - Creating new message');
     console.log('📥 [CONTROLLER] Request Body:', createChatMessageDto);
     console.log('👤 [CONTROLLER] Requester ID:', req.user.id);
-<<<<<<< HEAD
-    const result = await this.chatMessagesService.createChatMessage(
-      createChatMessageDto,
-      req.user.id,
-    );
-    console.log(
-      '✅ [CONTROLLER] Successfully created message ID:',
-      result.data.id,
-    );
-
-    // Emit socket event for real-time update
-    this.chatGateway.emitNewMessage(createChatMessageDto.chatId, result.data);
-    console.log('📡 [CONTROLLER] Emitted socket event for new message');
-
-=======
     console.log('📎 [CONTROLLER] Attachment:', {
       url: createChatMessageDto.attachmentUrl,
       type: createChatMessageDto.attachmentType,
@@ -216,7 +182,6 @@
     // Emit socket event for real-time update
     this.chatGateway.emitNewMessage(createChatMessageDto.chatId, result.data);
     console.log('📡 [CONTROLLER] Emitted socket event for new message');
->>>>>>> fe2226bb
     return result;
   }
 
