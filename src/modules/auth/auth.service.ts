import { Injectable, UnauthorizedException } from '@nestjs/common';
import { JwtService } from '@nestjs/jwt';
import * as bcrypt from 'bcrypt';
import { PrismaService } from '../../../prisma/prisma.service';

@Injectable()
export class AuthService {
  constructor(
    private prisma: PrismaService,
    private jwtService: JwtService,
  ) {}

  async validateUser(email: string, password: string) {
    try {
      // Check in admin table
      const admin = await this.prisma.admin.findFirst({ where: { email } });
      if (
        admin &&
        admin.password &&
        (await bcrypt.compare(password, admin.password))
      ) {
        return {
          id: admin.id,
          role: admin.role,
          type: 'admin',
          email: admin.email,
        };
      }

      // Check in employee table
      const employee = await this.prisma.employee.findUnique({
        where: { email },
        include: {
          role: true,
          department: true,
        },
      });

      if (employee && (await bcrypt.compare(password, employee.passwordHash))) {
        return {
          id: employee.id,
          role: employee.role.name,
          type: 'employee',
          email: employee.email,
          department: employee.department?.name,
          departmentId: employee.departmentId,
        };
      }

      throw new UnauthorizedException('Invalid credentials');
    } catch (error) {
      // If the error is due to DB connectivity, fail gracefully in non-prod env
      if (error.message?.includes("Can't reach database server") || error.errorCode === 'P1001') {
        if (process.env.NODE_ENV !== 'production') {
          // In dev, allow startup with a mock user for testing guards
          return {
            id: 0,
            role: 'mock',
            type: 'admin',
            email,
          };
        }
      }
      throw error;
    }
  }

  async login(email: string, password: string) {
    const user = await this.validateUser(email, password);

    let permissionData = {};

    // Check for employee type (HR or Accountant)
    if (user.type === 'employee') {
      if (user.department === 'HR') {
        const hr = await this.prisma.hR.findUnique({
          where: { employeeId: user.id },
        });

        // If HR record exists, use its permissions, otherwise use default HR permissions
        if (hr) {
          permissionData = {
            attendance_permission: hr.attendancePermission ?? false,
            salary_permission: hr.salaryPermission ?? false,
            commission_permission: hr.commissionPermission ?? false,
            employee_add_permission: hr.employeeAddPermission ?? false,
            terminations_handle: hr.terminationsHandle ?? false,
            monthly_request_approvals: hr.monthlyRequestApprovals ?? false,
            targets_set: hr.targetsSet ?? false,
            bonuses_set: hr.bonusesSet ?? false,
            shift_timing_set: hr.shiftTimingSet ?? false,
          };
        } else {
          // Default HR permissions for all HR employees
          permissionData = {
            attendance_permission: true, // HR employees should have attendance permission by default
            salary_permission: false,
            commission_permission: false,
            employee_add_permission: false,
            terminations_handle: false,
            monthly_request_approvals: false,
            targets_set: false,
            bonuses_set: false,
            shift_timing_set: false,
          };
        }
      } else if (user.department === 'Accounts') {
        const accountant = await this.prisma.accountant.findUnique({
          where: { employeeId: user.id },
        });

        // If accountant record exists, use its permissions, otherwise use default accountant permissions
        if (accountant) {
          permissionData = {
<<<<<<< HEAD
            liabilities_permission: accountant.liabilitiesPermission ?? false, // Using existing field
=======
            liabilities_permission: accountant.liabilitiesPermission ?? false,
>>>>>>> bcd6cdbe
            salary_permission: accountant.salaryPermission ?? false,
            sales_permission: accountant.salesPermission ?? false,
            invoices_permission: accountant.invoicesPermission ?? false,
            expenses_permission: accountant.expensesPermission ?? false,
            assets_permission: accountant.assetsPermission ?? false,
            revenues_permission: accountant.revenuesPermission ?? false,
          };
        } else {
          // Default accountant permissions for all accountant employees
          permissionData = {
            liabilities_permission: false,
            salary_permission: false,
            sales_permission: false,
            invoices_permission: false,
            expenses_permission: false,
            assets_permission: false,
            revenues_permission: false,
          };
        }
      }
    }

    // Construct JWT payload
    const payload = {
      sub: user.id,
      role: user.role,
      type: user.type,
      ...(user.department && { department: user.department }),
      ...(Object.keys(permissionData).length > 0 && { permissions: permissionData }),
    };

    return {
      access_token: this.jwtService.sign(payload),
      user: payload,
    };
  }
}<|MERGE_RESOLUTION|>--- conflicted
+++ resolved
@@ -112,11 +112,7 @@
         // If accountant record exists, use its permissions, otherwise use default accountant permissions
         if (accountant) {
           permissionData = {
-<<<<<<< HEAD
-            liabilities_permission: accountant.liabilitiesPermission ?? false, // Using existing field
-=======
             liabilities_permission: accountant.liabilitiesPermission ?? false,
->>>>>>> bcd6cdbe
             salary_permission: accountant.salaryPermission ?? false,
             sales_permission: accountant.salesPermission ?? false,
             invoices_permission: accountant.invoicesPermission ?? false,
