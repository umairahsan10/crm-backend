import { Injectable, UnauthorizedException } from '@nestjs/common';
import { JwtService } from '@nestjs/jwt';
import * as bcrypt from 'bcrypt';
import { PrismaService } from '../../../prisma/prisma.service';

@Injectable()
export class AuthService {
  constructor(
    private prisma: PrismaService,
    private jwtService: JwtService,
  ) {}

  async validateUser(email: string, password: string) {
    try {
      // Check in admin table
      const admin = await this.prisma.admin.findFirst({ where: { email } });
      if (
        admin &&
        admin.password &&
        (await bcrypt.compare(password, admin.password))
      ) {
        return {
          id: admin.id,
          role: admin.role,
          type: 'admin',
          email: admin.email,
        };
      }

      // Check in employee table
      const employee = await this.prisma.employee.findUnique({
        where: { email },
        include: {
          role: true,
          department: true,
        },
      });

      if (employee && (await bcrypt.compare(password, employee.passwordHash))) {
        return {
          id: employee.id,
          role: employee.role.name,
          type: 'employee',
          email: employee.email,
          department: employee.department?.name,
          departmentId: employee.departmentId,
        };
      }

      throw new UnauthorizedException('Invalid credentials');
    } catch (error) {
      // If the error is due to DB connectivity, fail gracefully in non-prod env
      if (error.message?.includes("Can't reach database server") || error.errorCode === 'P1001') {
        if (process.env.NODE_ENV !== 'production') {
          // In dev, allow startup with a mock user for testing guards
          return {
            id: 0,
            role: 'mock',
            type: 'admin',
            email,
          };
        }
      }
      throw error;
    }
  }

  async login(email: string, password: string) {
    const user = await this.validateUser(email, password);

    let permissionData = {};

    // Check for employee type (HR or Accountant)
    if (user.type === 'employee') {
      if (user.department === 'HR') {
        const hr = await this.prisma.hR.findUnique({
          where: { employeeId: user.id },
        });

        // If HR record exists, use its permissions, otherwise use default HR permissions
        if (hr) {
          permissionData = {
            attendance_permission: hr.attendancePermission ?? false,
            salary_permission: hr.salaryPermission ?? false,
            commission_permission: hr.commissionPermission ?? false,
            employee_add_permission: hr.employeeAddPermission ?? false,
            terminations_handle: hr.terminationsHandle ?? false,
<<<<<<< HEAD
            monthly_request_approvals: hr.monthlyRequestApprovals ?? false,
=======
            monthly_request_approvals: false, // Default value since field may not exist
>>>>>>> 5605d4d7
            targets_set: hr.targetsSet ?? false,
            bonuses_set: hr.bonusesSet ?? false,
            shift_timing_set: hr.shiftTimingSet ?? false,
          };
        } else {
          // Default HR permissions for all HR employees
          permissionData = {
            attendance_permission: true, // HR employees should have attendance permission by default
            salary_permission: false,
            commission_permission: false,
            employee_add_permission: false,
            terminations_handle: false,
            monthly_request_approvals: false,
            targets_set: false,
            bonuses_set: false,
            shift_timing_set: false,
          };
        }
      } else if (user.department === 'Accounts') {
        const accountant = await this.prisma.accountant.findUnique({
          where: { employeeId: user.id },
        });

        // If accountant record exists, use its permissions, otherwise use default accountant permissions
        if (accountant) {
          permissionData = {
<<<<<<< HEAD
            liabilities_permission: accountant.liabilitiesPermission ?? false,
=======
            liabilities_permission: accountant.liabilitiesPermission ?? false, // Using existing field
>>>>>>> 5605d4d7
            salary_permission: accountant.salaryPermission ?? false,
            sales_permission: accountant.salesPermission ?? false,
            invoices_permission: accountant.invoicesPermission ?? false,
            expenses_permission: accountant.expensesPermission ?? false,
            assets_permission: accountant.assetsPermission ?? false,
            revenues_permission: accountant.revenuesPermission ?? false,
          };
        } else {
          // Default accountant permissions for all accountant employees
          permissionData = {
            liabilities_permission: false,
            salary_permission: false,
            sales_permission: false,
            invoices_permission: false,
            expenses_permission: false,
            assets_permission: false,
            revenues_permission: false,
          };
        }
      }
    }

    // Construct JWT payload
    const payload = {
      sub: user.id,
      role: user.role,
      type: user.type,
      ...(user.department && { department: user.department }),
      ...(Object.keys(permissionData).length > 0 && { permissions: permissionData }),
    };

    return {
      access_token: this.jwtService.sign(payload),
      user: payload,
    };
  }
}<|MERGE_RESOLUTION|>--- conflicted
+++ resolved
@@ -85,11 +85,7 @@
             commission_permission: hr.commissionPermission ?? false,
             employee_add_permission: hr.employeeAddPermission ?? false,
             terminations_handle: hr.terminationsHandle ?? false,
-<<<<<<< HEAD
             monthly_request_approvals: hr.monthlyRequestApprovals ?? false,
-=======
-            monthly_request_approvals: false, // Default value since field may not exist
->>>>>>> 5605d4d7
             targets_set: hr.targetsSet ?? false,
             bonuses_set: hr.bonusesSet ?? false,
             shift_timing_set: hr.shiftTimingSet ?? false,
@@ -116,11 +112,7 @@
         // If accountant record exists, use its permissions, otherwise use default accountant permissions
         if (accountant) {
           permissionData = {
-<<<<<<< HEAD
-            liabilities_permission: accountant.liabilitiesPermission ?? false,
-=======
             liabilities_permission: accountant.liabilitiesPermission ?? false, // Using existing field
->>>>>>> 5605d4d7
             salary_permission: accountant.salaryPermission ?? false,
             sales_permission: accountant.salesPermission ?? false,
             invoices_permission: accountant.invoicesPermission ?? false,
