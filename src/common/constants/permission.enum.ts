export enum PermissionName {
  // HR permissions
  attendance_permission = 'attendance_permission',
  commission_permission = 'commission_permission',
  employee_add_permission = 'employee_add_permission',
  terminations_handle = 'terminations_handle',
<<<<<<< HEAD
=======
  monthly_request_approvals = 'monthly_request_approvals',
>>>>>>> 5605d4d7
  targets_set = 'targets_set',
  bonuses_set = 'bonuses_set',
  shift_timing_set = 'shift_timing_set',
  monthly_request_approvals = 'monthly_request_approvals',
  // Accountant permissions
  liabilities_permission = 'liabilities_permission',
  sales_permission = 'sales_permission',
  invoices_permission = 'invoices_permission',
  expenses_permission = 'expenses_permission',
  assets_permission = 'assets_permission',
  revenues_permission = 'revenues_permission',

  //common permission
  salary_permission = 'salary_permission',  
} <|MERGE_RESOLUTION|>--- conflicted
+++ resolved
@@ -4,10 +4,7 @@
   commission_permission = 'commission_permission',
   employee_add_permission = 'employee_add_permission',
   terminations_handle = 'terminations_handle',
-<<<<<<< HEAD
-=======
   monthly_request_approvals = 'monthly_request_approvals',
->>>>>>> 5605d4d7
   targets_set = 'targets_set',
   bonuses_set = 'bonuses_set',
   shift_timing_set = 'shift_timing_set',
